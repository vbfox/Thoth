#r "paket: groupref netcorebuild //"
#load ".fake/build.fsx/intellisense.fsx"
#if !FAKE
  #r "./packages/netcorebuild/NETStandard.Library.NETFramework/build/net461/lib/netstandard.dll"
#endif

#nowarn "52"

open System
open System.IO
open System.Text.RegularExpressions
open Fake.Core
open Fake.Core.TargetOperators
open Fake.DotNet
open Fake.IO
open Fake.IO.Globbing.Operators
open Fake.IO.FileSystemOperators
open Fake.Tools.Git
open Fake.JavaScript

#if MONO
// prevent incorrect output encoding (e.g. https://github.com/fsharp/FAKE/issues/1196)
System.Console.OutputEncoding <- System.Text.Encoding.UTF8
#endif

let srcFiles =
    !! "./src/Thoth.Json/Thoth.Json.fsproj"
    ++ "./src/Thoth.Json.Net/Thoth.Json.Net.fsproj"
    ++ "./src/Thoth.Elmish/Thoth.Elmish.fsproj"

let testsGlob = "tests/**/*.fsproj"
let docFile = "./docs/Docs.fsproj"

module Util =

    let visitFile (visitor: string -> string) (fileName : string) =
        File.ReadAllLines(fileName)
        |> Array.map (visitor)
        |> fun lines -> File.WriteAllLines(fileName, lines)

    let replaceLines (replacer: string -> Match -> string option) (reg: Regex) (fileName: string) =
        fileName |> visitFile (fun line ->
            let m = reg.Match(line)
            if not m.Success
            then line
            else
                match replacer line m with
                | None -> line
                | Some newLine -> newLine)

// Module to print colored message in the console
module Logger =
    let consoleColor (fc : ConsoleColor) =
        let current = Console.ForegroundColor
        Console.ForegroundColor <- fc
        { new IDisposable with
              member x.Dispose() = Console.ForegroundColor <- current }

    let warn str = Printf.kprintf (fun s -> use c = consoleColor ConsoleColor.DarkYellow in printf "%s" s) str
    let warnfn str = Printf.kprintf (fun s -> use c = consoleColor ConsoleColor.DarkYellow in printfn "%s" s) str
    let error str = Printf.kprintf (fun s -> use c = consoleColor ConsoleColor.Red in printf "%s" s) str
    let errorfn str = Printf.kprintf (fun s -> use c = consoleColor ConsoleColor.Red in printfn "%s" s) str

let run (cmd:string) dir args  =
    if Process.execSimple (fun info ->
        { info with
            FileName = cmd
            WorkingDirectory =
                if not (String.IsNullOrWhiteSpace dir) then dir else info.WorkingDirectory
            Arguments = args
        }
    ) TimeSpan.MaxValue <> 0 then
        failwithf "Error while running '%s' with args: %s " cmd args

let mono workingDir args =
    let code =
        Process.execSimple
            (fun info ->
                { info with
                    FileName = "mono"
                    WorkingDirectory = workingDir
                    Arguments = args
                }
            )
            (TimeSpan.FromMinutes 10.)
    if code <> 0 then
        failwithf "Mono exited with code: %i" code
    else
        ()

Target.create "Clean" (fun _ ->
    !! "src/**/bin"
    ++ "src/**/obj"
    ++ "tests/**/bin"
    ++ "tests/**/obj"
    ++ "docs/**/bin"
    ++ "docs/**/obj"
    ++ "docs/**/build"
    ++ "docs/scss/extra"
    ++ "docs/public"
    ++ "demos/Thoth.Elmish.Demo/bin"
    ++ "demos/Thoth.Elmish.Demo/obj"
    ++ "demos/Thoth.Elmish.Demo/output"
    |> Shell.cleanDirs
)

Target.create "YarnInstall"(fun _ ->
    Yarn.install id
)

Target.create "DotnetRestore" (fun _ ->
    srcFiles
    ++ testsGlob
    |> Seq.iter (fun proj ->
        DotNet.restore id proj
))


let dotnet workingDir command args =
    DotNet.exec (fun p ->
                { p with WorkingDirectory = workingDir
                         DotNetCliPath = "dotnet" } )
        command
        args
    |> ignore

let build project framework =
    DotNet.build (fun p ->
        { p with Framework = Some framework } ) project

Target.create "MochaTest" (fun _ ->
    !! testsGlob
    |> Seq.iter(fun proj ->
        let projDir = proj |> Path.getDirectory
        //Compile to JS
        dotnet projDir "fable" "fable-splitter -- -c tests/splitter.config.js"

        //Run mocha tests
        let projDirOutput = projDir </> "bin"
        Yarn.exec ("run mocha " + projDirOutput) id
    )
)

let testNetFrameworkDir = "tests" </> "bin" </> "Release" </> "net461"
let testNetCoreDir = "tests" </> "bin" </> "Release" </> "netcoreapp2.0"

Target.create "ExpectoTest" (fun _ ->
    build "tests/Thoth.Tests.fsproj" "netcoreapp2.0"
    build "tests/Thoth.Tests.fsproj" "net461"

    if Environment.isUnix then
        mono testNetFrameworkDir "Thoth.Tests.exe"
    else
        run (testNetFrameworkDir </> "Thoth.Tests.exe") "" ""

    dotnet testNetCoreDir "" "Thoth.Tests.dll"
)

let root = __SOURCE_DIRECTORY__
let docs = root </> "docs"
let docsContent = docs </> "src" </> "Content"
let buildMain = docs </> "build" </> "src" </> "Main.js"

let buildSass _ =
    Yarn.exec "run node-sass --output-style compressed --output docs/public/ docs/scss/main.scss" id

let applyAutoPrefixer _ =
    Yarn.exec "run postcss docs/public/main.css --use autoprefixer -o docs/public/main.css" id

Target.create "Docs.Watch" (fun _ ->
    use watcher = new FileSystemWatcher(docsContent, "*.md")
    watcher.IncludeSubdirectories <- true
    watcher.EnableRaisingEvents <- true

    watcher.Changed.Add(fun _ ->
        Process.execSimple
            (fun info ->
                { info with
                    FileName = "node"
                    Arguments = buildMain }
            )
            (TimeSpan.FromSeconds 30.) |> ignore
    )

    // Make sure the style is generated
    // Watch mode of node-sass don't trigger a first build
    buildSass ()

    !! docFile
    |> Seq.iter (fun proj ->
        let projDir = proj |> Path.getDirectory

        [ async {
            dotnet projDir "fable" "yarn-run fable-splitter --port free -- -c docs/splitter.config.js -w"
          }
          async {
            Yarn.exec "run node-sass --output-style compressed --watch --output docs/public/ docs/scss/main.scss" id
          }
          async {
            Yarn.exec "run http-server -c-1 docs/public" id
          }
        ]
        |> Async.Parallel
        |> Async.RunSynchronously
        |> ignore
    )
)

Target.create "Docs.Setup" (fun _ ->
    // Make sure directories exist
    Directory.ensure "./docs/scss/extra/highlight.js/"
    Directory.ensure "./docs/public/demos/"

    // Copy files from node_modules allow us to manage them via yarn
    Shell.copyDir "./docs/public/fonts" "./node_modules/font-awesome/fonts" (fun _ -> true)
    Shell.copyFile "./docs/scss/extra/highlight.js/atom-one-light.css" "./node_modules/highlight.js/styles/atom-one-light.css"
    // Copy demos file
    Shell.copyFile "./docs/public/demos" "./demos/Thoth.Elmish.Demo/output/demo.js"

    DotNet.restore id docFile
)

Target.create "Docs.Build" (fun _ ->
    !! docFile
    |> Seq.iter (fun proj ->
        let projDir = proj |> Path.getDirectory

        dotnet projDir "fable" "yarn-run fable-splitter --port free -- -c docs/splitter.config.js -p"
        buildSass ()
        applyAutoPrefixer ()
    )
)

Target.create "Watch" (fun _ ->
    !! testsGlob
    |> Seq.iter(fun proj ->
        let projDir = proj |> Path.getDirectory
        //Compile to JS
        dotnet projDir "fable" "fable-splitter -- -c tests/splitter.config.js -w"
    )
)

Target.create "Build.Demos" (fun _ ->
    Yarn.install (fun o -> { o with WorkingDirectory = "./demos/Thoth.Elmish.Demo/" })

    dotnet
        ("demos" </> "Thoth.Elmish.Demo")
        "restore"
        ""

    dotnet
        ("demos" </> "Thoth.Elmish.Demo")
        "fable"
        "webpack --port free -- -p"
)

let needsPublishing (versionRegex: Regex) (releaseNotes: ReleaseNotes.ReleaseNotes) projFile =
    printfn "Project: %s" projFile
    if releaseNotes.NugetVersion.ToUpper().EndsWith("NEXT")
    then
        Logger.warnfn "Version in Release Notes ends with NEXT, don't publish yet."
        false
    else
        File.ReadLines(projFile)
        |> Seq.tryPick (fun line ->
            let m = versionRegex.Match(line)
            if m.Success then Some m else None)
        |> function
            | None -> failwith "Couldn't find version in project file"
            | Some m ->
                let sameVersion = m.Groups.[1].Value = releaseNotes.NugetVersion
                if sameVersion then
                    Logger.warnfn "Already version %s, no need to publish." releaseNotes.NugetVersion
                not sameVersion

let pushNuget (releaseNotes: ReleaseNotes.ReleaseNotes) (projFile: string) =
    let versionRegex = Regex("<Version>(.*?)</Version>", RegexOptions.IgnoreCase)

    if needsPublishing versionRegex releaseNotes projFile then
        let projDir = Path.GetDirectoryName(projFile)
        let nugetKey =
            match Environment.environVarOrNone "NUGET_KEY" with
            | Some nugetKey -> nugetKey
            | None -> failwith "The Nuget API key must be set in a NUGET_KEY environmental variable"

        (versionRegex, projFile) ||> Util.replaceLines (fun line _ ->
            versionRegex.Replace(line, "<Version>" + releaseNotes.NugetVersion + "</Version>") |> Some)

        let pkgReleaseNotes = sprintf "/p:PackageReleaseNotes=\"%s\"" (String.toLines releaseNotes.Notes)

        DotNet.pack (fun p ->
            { p with
                Configuration = DotNet.Release
                Common = { p.Common with CustomParams = Some pkgReleaseNotes
                                         DotNetCliPath = "dotnet" } } )
            projFile

        Directory.GetFiles(projDir </> "bin" </> "Release", "*.nupkg")
        |> Array.find (fun nupkg -> nupkg.Contains(releaseNotes.NugetVersion))
        |> (fun nupkg ->
            (Path.GetFullPath nupkg, nugetKey)
            ||> sprintf "push %s -s nuget.org -k %s")
        |> dotnet "" "nuget"

Target.create "Publish" (fun _ ->
    srcFiles
    |> Seq.iter(fun s ->
        let projFile = s
        let projDir = IO.Path.GetDirectoryName(projFile)
        let release = projDir </> "RELEASE_NOTES.md" |> ReleaseNotes.load
        pushNuget release projFile
    )
)

// Where to push generated documentation
let githubLink = "git@github.com:MangelMaxime/Thoth.git"
let publishBranch = "gh-pages"
let repoRoot = __SOURCE_DIRECTORY__
let temp = repoRoot </> "temp"

Target.create "Docs.Publish" (fun _ ->
    // Clean the repo before cloning this avoid potential conflicts
    Shell.cleanDir temp
    Repository.cloneSingleBranch "" githubLink publishBranch temp

    // Copy new files
    Shell.copyRecursive "docs/public" temp true |> printfn "%A"

    // Deploy the new site
    Staging.stageAll temp
    Commit.exec temp (sprintf "Update site (%s)" (DateTime.Now.ToString("yyyy-MM-dd HH:mm:ss")))
    Branches.push temp
)

"Clean"
    ==> "YarnInstall"
    ==> "DotnetRestore"
    ==> "MochaTest"
    ==> "ExpectoTest"
    ==> "Publish"

<<<<<<< HEAD
"Clean"
    ==> "YarnInstall"
    ==> "DotnetRestore"
=======
"DotnetRestore"
>>>>>>> b90ae235
    ==> "Watch"

"Build.Demos"
    ==> "Docs.Setup"

"Docs.Build"
    <== [ "Docs.Setup" ]

"Docs.Watch"
    <== [ "Docs.Setup" ]

"Docs.Build"
    ==> "Docs.Publish"

Target.runOrDefault "ExpectoTest"<|MERGE_RESOLUTION|>--- conflicted
+++ resolved
@@ -339,13 +339,7 @@
     ==> "ExpectoTest"
     ==> "Publish"
 
-<<<<<<< HEAD
-"Clean"
-    ==> "YarnInstall"
-    ==> "DotnetRestore"
-=======
 "DotnetRestore"
->>>>>>> b90ae235
     ==> "Watch"
 
 "Build.Demos"
