--- conflicted
+++ resolved
@@ -2134,8 +2134,6 @@
                 let expected = Ok { Id = 0; Name = "maxime"; Email = "mail@domain.com"; Followers = 0 }
                 equal expected user
 
-<<<<<<< HEAD
-=======
             testCase "Auto.fromString works for records with an actual value for the optional field value" <| fun _ ->
                 let json = """{ "maybe" : "maybe value", "must": "must value"}"""
                 let actual = Decode.Auto.fromString<TestMaybeRecord>(json, isCamelCase=true)
@@ -2226,6 +2224,5 @@
                 let json = """[ "Baz", ["Bar", "foo"]]"""
                 Decode.Auto.fromString<UnionWithPrivateConstructor list>(json, isCamelCase=true)
                 |> equal (Ok [Baz; Bar "foo"])
->>>>>>> 1193db51
         ]
     ]