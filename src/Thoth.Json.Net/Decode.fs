module Thoth.Json.Net.Decode

open Newtonsoft.Json
open Newtonsoft.Json.Linq
open System.IO

module Helpers =

    let anyToString (token: JToken) : string =
        use stream = new StringWriter(NewLine = "\n")
        use jsonWriter = new JsonTextWriter(
                                stream,
                                Formatting = Formatting.Indented,
                                Indentation = 4 )

        token.WriteTo(jsonWriter)
        stream.ToString()

    let isBool (token: JToken) = token.Type = JTokenType.Boolean
    let isNumber (token: JToken) = token.Type = JTokenType.Float
    let isString (token: JToken) = token.Type = JTokenType.String
    let isArray (token: JToken) = token.Type = JTokenType.Array
    let isObject (token: JToken) = token.Type = JTokenType.Object
    let isNull (token: JToken) = token.Type = JTokenType.Null
    let asBool (token: JToken): bool = token.Value<bool>()
    let asInt (token: JToken): int = token.Value<int>()
    let asFloat (token: JToken): float = token.Value<float>()
    let asString (token: JToken): string = token.Value<string>()
    let asArray (token: JToken): JToken[] = token.Value<JArray>().Values() |> Seq.toArray

type DecoderError =
    | BadPrimitive of string * JToken
    | BadPrimitiveExtra of string * JToken * string
    | BadField of string * JToken
    | BadType of string * JToken
    | BadPath of string * JToken * string
    | TooSmallArray of string * JToken
    | FailMessage of string
    | BadOneOf of string list
    | Direct of string

type Decoder<'T> = JToken -> Result<'T, DecoderError>

let private genericMsg msg value newLine =
    try
        "Expecting "
            + msg
            + " but instead got:"
            + (if newLine then "\n" else " ")
            + (Helpers.anyToString value)
    with
        | _ ->
            "Expecting "
            + msg
            + " but decoder failed. Couldn't report given value due to circular structure."
            + (if newLine then "\n" else " ")

let private errorToString =
    function
    | BadPrimitive (msg, value) ->
        genericMsg msg value false
    | BadType (msg, value) ->
        genericMsg msg value true
    | BadPrimitiveExtra (msg, value, reason) ->
        genericMsg msg value false + "\nReason: " + reason
    | BadField (msg, value) ->
        genericMsg msg value true
    | BadPath (msg, value, fieldName) ->
        genericMsg msg value true + ("\nNode `" + fieldName + "` is unkown.")
    | TooSmallArray (msg, value) ->
        "Expecting " + msg + ".\n" + (Helpers.anyToString value)
    | BadOneOf messages ->
        "I run into the following problems:\n\n" + String.concat "\n" messages
    | FailMessage msg ->
        "I run into a `fail` decoder: " + msg
    | Direct msg ->
        msg

let unwrap (decoder : Decoder<'T>) (value : JToken) : 'T =
    match decoder value with
    | Ok success ->
        success
    | Error error ->
        failwith (errorToString error)

///////////////
// Runners ///
/////////////

let private decodeValueError (decoder : Decoder<'T>) =
    fun value ->
        try
            match decoder value with
            | Ok success ->
                Ok success
            | Error error ->
                Error error
        with
            | ex ->
                Error (Direct ex.Message)

let decodeValue (decoder : Decoder<'T>) =
    fun value ->
        match decodeValueError decoder value with
        | Ok success ->
            Ok success
        | Error error ->
            Error (errorToString error)

let decodeString (decoder : Decoder<'T>) =
    fun value ->
        try
            let json = Newtonsoft.Json.Linq.JValue.Parse value
            decodeValue decoder json
        with
            | ex ->
                Error("Given an invalid JSON: " + ex.Message)

//////////////////
// Primitives ///
////////////////

let string : Decoder<string> =
    fun token ->
        if Helpers.isString token then
            Ok(Helpers.asString token)
        else
            BadPrimitive("a string", token) |> Error

let guid : Decoder<System.Guid> =
    fun value ->
        // Using Helpers.isString fails because Json.NET directly assigns Guid type
        if value.Type = JTokenType.Guid
        then value.Value<System.Guid>() |> Ok
        else BadPrimitive("a guid", value) |> Error

let int : Decoder<int> =
    fun token ->
        if token.Type <> JTokenType.Integer then
            BadPrimitive("an int", token) |> Error
        else
            try
                Ok(Helpers.asInt token)
            with
                | _ -> BadPrimitiveExtra("an int", token, "Value was either too large or too small for an int") |> Error

let int64 : Decoder<int64> =
    fun value ->
        if Helpers.isNumber value
        then Helpers.asInt value |> int64 |> Ok
        elif Helpers.isString value
        then Helpers.asString value |> System.Int64.Parse |> Ok
        else BadPrimitive("an int64", value) |> Error

let uint64 : Decoder<uint64> =
    fun value ->
        if Helpers.isNumber value
        then Helpers.asInt value |> uint64 |> Ok
        elif Helpers.isString value
        then Helpers.asString value |> System.UInt64.Parse |> Ok
        else BadPrimitive("an uint64", value) |> Error

let bigint : Decoder<bigint> =
    fun value ->
        if Helpers.isNumber value
        then Helpers.asInt value |> bigint |> Ok
        elif Helpers.isString value
        then Helpers.asString value |> bigint.Parse |> Ok
        else BadPrimitive("a bigint", value) |> Error

let bool : Decoder<bool> =
    fun token ->
        if Helpers.isBool token then
            Ok(Helpers.asBool token)
        else
            BadPrimitive("a boolean", token) |> Error

let float : Decoder<float> =
    fun token ->
        if token.Type = JTokenType.Float then
            Ok(token.Value<float>())
        else if token.Type = JTokenType.Integer then
            Ok(token.Value<float>())
        else
            BadPrimitive("a float", token) |> Error

let decimal : Decoder<decimal> =
    fun value ->
        if Helpers.isNumber value
        then Helpers.asFloat value |> decimal |> Ok
        elif Helpers.isString value
        then Helpers.asString value |> System.Decimal.Parse |> Ok
        else BadPrimitive("a decimal", value) |> Error

let datetime : Decoder<System.DateTime> =
    fun value ->
        // Using Helpers.isString fails because Json.NET directly assigns Date type
        if value.Type = JTokenType.Date
        then value.Value<System.DateTime>() |> Ok
        else BadPrimitive("a date", value) |> Error

let datetimeOffset : Decoder<System.DateTimeOffset> =
    fun value ->
        // Using Helpers.isString fails because Json.NET directly assigns Date type
        if value.Type = JTokenType.Date
        then value.Value<System.DateTime>() |> System.DateTimeOffset |> Ok
        else BadPrimitive("a date with offset", value) |> Error

/////////////////////////
// Object primitives ///
///////////////////////


let field (fieldName: string) (decoder : Decoder<'value>) : Decoder<'value> =
    fun token ->
        if token.Type = JTokenType.Object then
            let fieldValue = token.Item(fieldName)
            if isNull fieldValue then
                BadField ("an object with a field named `" + fieldName + "`", token) |> Error
            else
                decoder fieldValue
        else
            BadType("an object", token)
            |> Error

exception UndefinedValueException of string
exception NonObjectTypeException

let at (fieldNames: string list) (decoder : Decoder<'value>) : Decoder<'value> =
    fun token ->
        let mutable cValue = token
        let mutable index = 0
        try
            for fieldName in fieldNames do
                if cValue.Type = JTokenType.Object then
                    let currentNode = cValue.Item(fieldName)
                    if isNull currentNode then
                        raise (UndefinedValueException fieldName)
                    else
                        cValue <- currentNode
                else
                    raise NonObjectTypeException
                index <- index + 1

            unwrap decoder cValue |> Ok
        with
            | NonObjectTypeException ->
                let path = String.concat "." fieldNames.[..index-1]
                BadType ("an object at `" + path + "`", cValue)
                |> Error
            | UndefinedValueException fieldName ->
                let msg = "an object with path `" + (String.concat "." fieldNames) + "`"
                BadPath (msg, token, fieldName)
                |> Error

let index (requestedIndex: int) (decoder : Decoder<'value>) : Decoder<'value> =
    fun token ->
        if token.Type = JTokenType.Array then
            let vArray = Helpers.asArray token
            if requestedIndex < vArray.Length then
                unwrap decoder (vArray.[requestedIndex]) |> Ok
            else
                let msg =
                    "a longer array. Need index `"
                        + (requestedIndex.ToString())
                        + "` but there are only `"
                        + (vArray.Length.ToString())
                        + "` entries"

                TooSmallArray(msg, token)
                |> Error
        else
            BadPrimitive("an array", token)
            |> Error

// let nullable (d1: Decoder<'value>) : Resul<'value option, DecoderError> =

// //////////////////////
// // Data structure ///
// ////////////////////

let list (decoder : Decoder<'value>) : Decoder<'value list> =
    fun token ->
        if token.Type = JTokenType.Array then
            Helpers.asArray token
            |> Seq.map (unwrap decoder)
            |> Seq.toList
            |> Ok
        else
            BadPrimitive ("a list", token)
            |> Error

let array (decoder : Decoder<'value>) : Decoder<'value array> =
    fun token ->
        if token.Type = JTokenType.Array then
            Helpers.asArray token
            |> Array.map (unwrap decoder)
            |> Ok
        else
            BadPrimitive ("an array", token)
            |> Error

let keyValuePairs (decoder : Decoder<'value>) : Decoder<(string * 'value) list> =
    fun token ->
        if token.Type = JTokenType.Object then
            let value = token.Value<JObject>()

            value.Properties()
            |> Seq.map (fun prop ->
                (prop.Name, value.SelectToken(prop.Name) |> unwrap decoder)
            )
            |> Seq.toList
            |> Ok
        else
            BadPrimitive ("an object", token)
            |> Error

let tuple2 (decoder1: Decoder<'T1>) (decoder2: Decoder<'T2>) : Decoder<'T1 * 'T2> =
    fun token ->
        if token.Type = JTokenType.Array then
            let values = Helpers.asArray token
            let a = unwrap decoder1 values.[0]
            let b = unwrap decoder2 values.[1]
            Ok(a, b)
        else
            BadPrimitive ("a tuple", token)
            |> Error

//////////////////////////////
// Inconsistent Structure ///
////////////////////////////

let option (d1 : Decoder<'value>) : Decoder<'value option> =
    fun value ->
        if Helpers.isNull value
        then Ok None
        else
            // TODO: Review, is this OK?
            match d1 value with
            | Ok v -> Some v |> Ok
            | Error(BadField _) -> Ok None
            | Error er -> Error er

let oneOf (decoders : Decoder<'value> list) : Decoder<'value> =
    fun value ->
        let rec runner (decoders : Decoder<'value> list) (errors : string list) =
            match decoders with
            | head::tail ->
                match decodeValue head value with
                | Ok v ->
                    Ok v
                | Error error -> runner tail (errors @ [error])
            | [] -> BadOneOf errors |> Error

        runner decoders []

//////////////////////
// Fancy decoding ///
////////////////////

let nil (output : 'a) : Decoder<'a> =
    fun token ->
        if token.Type = JTokenType.Null then
            Ok output
        else
            BadPrimitive("null", token) |> Error

let value v = Ok v

let succeed (output : 'a) : Decoder<'a> =
    fun _ ->
        Ok output

let fail (msg: string) : Decoder<'a> =
    fun _ ->
        FailMessage msg |> Error

let andThen (cb: 'a -> Decoder<'b>) (decoder : Decoder<'a>) : Decoder<'b> =
    fun value ->
        match decodeValue decoder value with
        | Error error -> failwith error
        | Ok result ->
            cb result value

/////////////////////
// Map functions ///
///////////////////

let map
    (ctor : 'a -> 'value)
    (d1 : Decoder<'a>) : Decoder<'value> =
    (fun value ->
        let t = unwrap d1 value
        Ok (ctor t)
    )

let map2
    (ctor : 'a -> 'b -> 'value)
    (d1 : Decoder<'a>)
    (d2 : Decoder<'b>) : Decoder<'value> =
    (fun value ->
        let t = unwrap d1 value
        let t2 = unwrap d2 value

        Ok (ctor t t2)
    )

let map3
    (ctor : 'a -> 'b -> 'c -> 'value)
    (d1 : Decoder<'a>)
    (d2 : Decoder<'b>)
    (d3 : Decoder<'c>) : Decoder<'value> =
    (fun value ->
        let v1 = unwrap d1 value
        let v2 = unwrap d2 value
        let v3 = unwrap d3 value

        Ok (ctor v1 v2 v3)
    )

let map4
    (ctor : 'a -> 'b -> 'c -> 'd -> 'value)
    (d1 : Decoder<'a>)
    (d2 : Decoder<'b>)
    (d3 : Decoder<'c>)
    (d4 : Decoder<'d>) : Decoder<'value> =
    (fun value ->
        let v1 = unwrap d1 value
        let v2 = unwrap d2 value
        let v3 = unwrap d3 value
        let v4 = unwrap d4 value

        Ok (ctor v1 v2 v3 v4)
    )

let map5
    (ctor : 'a -> 'b -> 'c -> 'd -> 'e -> 'value)
    (d1 : Decoder<'a>)
    (d2 : Decoder<'b>)
    (d3 : Decoder<'c>)
    (d4 : Decoder<'d>)
    (d5 : Decoder<'e>) : Decoder<'value> =
    (fun value ->
        let v1 = unwrap d1 value
        let v2 = unwrap d2 value
        let v3 = unwrap d3 value
        let v4 = unwrap d4 value
        let v5 = unwrap d5 value

        Ok (ctor v1 v2 v3 v4 v5)
    )

let map6
    (ctor : 'a -> 'b -> 'c -> 'd -> 'e -> 'f -> 'value)
    (d1 : Decoder<'a>)
    (d2 : Decoder<'b>)
    (d3 : Decoder<'c>)
    (d4 : Decoder<'d>)
    (d5 : Decoder<'e>)
    (d6 : Decoder<'f>) : Decoder<'value> =
    (fun value ->
        let v1 = unwrap d1 value
        let v2 = unwrap d2 value
        let v3 = unwrap d3 value
        let v4 = unwrap d4 value
        let v5 = unwrap d5 value
        let v6 = unwrap d6 value

        Ok (ctor v1 v2 v3 v4 v5 v6)
    )

let map7
    (ctor : 'a -> 'b -> 'c -> 'd -> 'e -> 'f -> 'g -> 'value)
    (d1 : Decoder<'a>)
    (d2 : Decoder<'b>)
    (d3 : Decoder<'c>)
    (d4 : Decoder<'d>)
    (d5 : Decoder<'e>)
    (d6 : Decoder<'f>)
    (d7 : Decoder<'g>) : Decoder<'value> =
    (fun value ->
        let v1 = unwrap d1 value
        let v2 = unwrap d2 value
        let v3 = unwrap d3 value
        let v4 = unwrap d4 value
        let v5 = unwrap d5 value
        let v6 = unwrap d6 value
        let v7 = unwrap d7 value

        Ok (ctor v1 v2 v3 v4 v5 v6 v7)
    )

let map8
    (ctor : 'a -> 'b -> 'c -> 'd -> 'e -> 'f -> 'g -> 'h -> 'value)
    (d1 : Decoder<'a>)
    (d2 : Decoder<'b>)
    (d3 : Decoder<'c>)
    (d4 : Decoder<'d>)
    (d5 : Decoder<'e>)
    (d6 : Decoder<'f>)
    (d7 : Decoder<'g>)
    (d8 : Decoder<'h>) : Decoder<'value> =
        (fun value ->
            let v1 = unwrap d1 value
            let v2 = unwrap d2 value
            let v3 = unwrap d3 value
            let v4 = unwrap d4 value
            let v5 = unwrap d5 value
            let v6 = unwrap d6 value
            let v7 = unwrap d7 value
            let v8 = unwrap d8 value

            Ok (ctor v1 v2 v3 v4 v5 v6 v7 v8)
        )

let dict (decoder : Decoder<'value>) : Decoder<Map<string, 'value>> =
    map Map.ofList (keyValuePairs decoder)

////////////////
// Pipeline ///
//////////////

let custom d1 d2 = map2 (|>) d1 d2

let hardcoded<'a, 'b> : 'a -> Decoder<('a -> 'b)> -> JToken -> Result<'b,DecoderError> = succeed >> custom

let required (key : string) (valDecoder : Decoder<'a>) (decoder : Decoder<'a -> 'b>) : Decoder<'b> =
    custom (field key valDecoder) decoder

let requiredAt (path : string list) (valDecoder : Decoder<'a>) (decoder : Decoder<'a -> 'b>) : Decoder<'b> =
    custom (at path valDecoder) decoder

let decode output value = succeed output value

/// Convert a `Decoder<Result<x, 'a>>` into a `Decoder<'a>`
let resolve d1 : Decoder<'a> =
    fun value ->
        andThen id d1 value

let optionalDecoder pathDecoder valDecoder fallback =
    let nullOr decoder =
        oneOf [ decoder; nil fallback ]

    let handleResult input =
        match decodeValueError pathDecoder input with
        | Ok rawValue ->
            // Field was present, so we try to decode the value
            match decodeValue (nullOr valDecoder) rawValue with
            | Ok finalResult ->
                succeed finalResult

            | Error finalErr ->
                fail finalErr

        | Error ((BadType _ ) as errorInfo) ->
            // If the error is of type `BadType` coming from `at` decoder then return the error
            // This mean the json was expecting an object but got an array instead
            fun _ -> Error errorInfo
        | Error _ ->
            // Field was not present && type was valid
            succeed fallback

    value
    |> andThen handleResult

let optional key valDecoder fallback decoder =
    fun (token : JToken) ->
        if token.Type = JTokenType.Object then
            custom (optionalDecoder (field key value) valDecoder fallback) decoder token
        else
            BadType("an object", token)
            |> Error


let optionalAt path valDecoder fallback decoder =
<<<<<<< HEAD
    custom (optionalDecoder (at path value) valDecoder fallback) decoder

//////////////////
// Reflection ///
////////////////

open Microsoft.FSharp.Reflection

[<AbstractClass>]
type private BoxedDecoder() =
    abstract Decode: token: JToken -> Result<obj, DecoderError>
    member this.BoxedDecoder: Decoder<obj> =
        fun token -> this.Decode(token)

type private DecoderCrate<'T>(dec: Decoder<'T>) =
    inherit BoxedDecoder()
    override __.Decode(token) =
        match dec token with
        | Ok v -> Ok(box v)
        | Error er -> Error er
    member __.UnboxedDecoder = dec

let inline private boxDecoder (d: Decoder<'T>): BoxedDecoder =
    DecoderCrate(d) :> BoxedDecoder

let inline private unboxDecoder<'T> (d: BoxedDecoder): Decoder<'T> =
    (d :?> DecoderCrate<'T>).UnboxedDecoder

let private object (decoders: (string * BoxedDecoder)[]) (value: JToken) =
    if not (Helpers.isObject value) then
        BadPrimitive ("an object", value) |> Error
    else
        (decoders, Ok []) ||> Array.foldBack (fun (name, decoder) acc ->
            match acc with
            | Error _ -> acc
            | Ok result ->
                // TODO!!! Optional types shouldn't be required
                field name (decoder.BoxedDecoder) value
                |> Result.map (fun v -> v::result))

let private mixedArray msg (decoders: BoxedDecoder[]) (values: JToken[]): Result<obj list, DecoderError> =
    if decoders.Length <> values.Length then
        sprintf "Expected %i %s but got %i" decoders.Length msg values.Length
        |> FailMessage |> Error
    else
        (values, decoders, Ok [])
        |||> Array.foldBack2 (fun value decoder acc ->
            match acc with
            | Error _ -> acc
            | Ok result -> decoder.Decode value |> Result.map (fun v -> v::result))

let private genericOption t (decoder: BoxedDecoder) =
    fun (value: JToken) ->
        // TODO: Is GetUnionCases a costly operation? Should we cache this?
        let ucis = FSharpType.GetUnionCases(t)
        if Helpers.isNull value
        then FSharpValue.MakeUnion(ucis.[0], [||]) |> Ok
        else decoder.Decode value |> Result.map (fun v ->
            FSharpValue.MakeUnion(ucis.[1], [|v|]))

let private genericList t (decoder: BoxedDecoder) =
    fun (value: JToken) ->
        if not (Helpers.isArray value) then
            BadPrimitive ("a list", value) |> Error
        else
            let values = value.Value<JArray>()
            let ucis = FSharpType.GetUnionCases(t)
            let empty = FSharpValue.MakeUnion(ucis.[0], [||])
            (values, Ok empty) ||> Seq.foldBack (fun value acc ->
                match acc with
                | Error _ -> acc
                | Ok acc ->
                    match decoder.Decode value with
                    | Error er -> Error er
                    | Ok result -> FSharpValue.MakeUnion(ucis.[1], [|result; acc|]) |> Ok)

let rec private makeUnion t isCamelCase name (values: JToken[]) =
    match FSharpType.GetUnionCases(t) |> Array.tryFind (fun x -> x.Name = name) with
    | None -> FailMessage("Cannot find case " + name + " in " + t.FullName) |> Error
    | Some uci ->
        if values.Length = 0 then
            FSharpValue.MakeUnion(uci, [||]) |> Ok
        else
            let decoders = uci.GetFields() |> Array.map (fun fi -> autoDecoder isCamelCase fi.PropertyType)
            mixedArray "union fields" decoders values
            |> Result.map (fun values -> FSharpValue.MakeUnion(uci, List.toArray values))

and private autoDecodeRecordsAndUnions (t: System.Type) (isCamelCase : bool) : BoxedDecoder =
    if FSharpType.IsRecord(t) then
        boxDecoder(fun value ->
            let decoders =
                FSharpType.GetRecordFields(t)
                |> Array.map (fun fi ->
                    let name =
                        if isCamelCase then
                            fi.Name.[..0].ToLowerInvariant() + fi.Name.[1..]
                        else
                            fi.Name
                    name, autoDecoder isCamelCase fi.PropertyType)
            object decoders value
            |> Result.map (fun xs -> FSharpValue.MakeRecord(t, List.toArray xs)))
    elif FSharpType.IsUnion(t) then
        boxDecoder(fun (value: JToken) ->
            if Helpers.isString(value) then
                let name = Helpers.asString value
                makeUnion t isCamelCase name [||]
            elif Helpers.isArray(value) then
                let values = Helpers.asArray value
                let name = Helpers.asString values.[0]
                makeUnion t isCamelCase name values.[1..]
            else BadPrimitive("a string or array", value) |> Error)
    else
        failwithf "Class types cannot be automatically deserialized: %s" t.FullName

and private autoDecoder isCamelCase (t: System.Type) : BoxedDecoder =
    if t.IsArray then
        let elemType = t.GetElementType()
        let decoder = autoDecoder isCamelCase elemType
        boxDecoder(fun value ->
            match array decoder.BoxedDecoder value with
            | Ok items ->
                let ar = System.Array.CreateInstance(elemType, items.Length)
                for i = 0 to ar.Length - 1 do
                    ar.SetValue(items.[i], i)
                Ok ar
            | Error er -> Error er)
    elif t.IsGenericType then
        if FSharpType.IsTuple(t) then
            let decoders = FSharpType.GetTupleElements(t) |> Array.map (autoDecoder isCamelCase)
            boxDecoder(fun value ->
                if Helpers.isArray value then
                    mixedArray "tuple elements" decoders (Helpers.asArray value)
                    |> Result.map (fun xs -> FSharpValue.MakeTuple(List.toArray xs, t))
                else BadPrimitive ("an array", value) |> Error)
        else
            let fullname = t.GetGenericTypeDefinition().FullName
            if fullname = typedefof<obj option>.FullName
            then autoDecoder isCamelCase t.GenericTypeArguments.[0] |> genericOption t |> boxDecoder
            elif fullname = typedefof<obj list>.FullName
            then autoDecoder isCamelCase t.GenericTypeArguments.[0] |> genericList t |> boxDecoder
            elif fullname = typedefof< Map<string, obj> >.FullName
            then
                let decoder = t.GenericTypeArguments.[1] |> autoDecoder isCamelCase
                (array (tuple2 string decoder.BoxedDecoder) >> Result.map Map) |> boxDecoder // TODO: fails
            else autoDecodeRecordsAndUnions t isCamelCase
    else
        let fullname = t.FullName
        // TODO: Fable will compile typeof<bool>.FullName as strings
        // but for .NET maybe it's better to cache a dictionary
        if fullname = typeof<bool>.FullName
        then boxDecoder bool
        elif fullname = typeof<string>.FullName
        then boxDecoder string
        elif fullname = typeof<int>.FullName
        then boxDecoder int
        elif fullname = typeof<float>.FullName
        then boxDecoder float
        elif fullname = typeof<decimal>.FullName
        then boxDecoder decimal
        elif fullname = typeof<int64>.FullName
        then boxDecoder int64
        elif fullname = typeof<uint64>.FullName
        then boxDecoder uint64
        elif fullname = typeof<bigint>.FullName
        then boxDecoder bigint
        elif fullname = typeof<System.DateTime>.FullName
        then boxDecoder datetime
        elif fullname = typeof<System.DateTimeOffset>.FullName
        then boxDecoder datetimeOffset
        elif fullname = typeof<System.Guid>.FullName
        then boxDecoder guid
        elif fullname = typeof<obj>.FullName
        then boxDecoder Ok
        else autoDecodeRecordsAndUnions t isCamelCase

type Auto =
    static member GenerateDecoder<'T> (?isCamelCase : bool): Decoder<'T> =
        let serializer = JsonSerializer()
        serializer.Converters.Add(Converters.CacheConverter.Singleton)
        if defaultArg isCamelCase false then
            serializer.ContractResolver <- new Serialization.CamelCasePropertyNamesContractResolver()

        fun token ->
            token.ToObject<'T>(serializer) |> Ok

    static member DecodeString<'T>(json: string, ?isCamelCase : bool): 'T =
        // let settings = JsonSerializerSettings(Converters = [|Converters.CacheConverter.Singleton|])
        // if defaultArg isCamelCase false then
        //     settings.ContractResolver <- new Serialization.CamelCasePropertyNamesContractResolver()

        // JsonConvert.DeserializeObject<'T>(json, settings)

        let isCamelCase = defaultArg isCamelCase false
        let decoder = autoDecoder isCamelCase typeof<'T>
        match decodeString decoder.BoxedDecoder json with
        | Ok x -> x :?> 'T
        | Error msg -> failwith msg

    static member DecodeString(json: string, t: System.Type, ?isCamelCase : bool): obj =
        let settings = JsonSerializerSettings(Converters = [|Converters.CacheConverter.Singleton|])
        if defaultArg isCamelCase false then
            settings.ContractResolver <- new Serialization.CamelCasePropertyNamesContractResolver()

        JsonConvert.DeserializeObject(json, t, settings)
=======
    fun (token : JToken) ->
        if token.Type = JTokenType.Object then
            custom (optionalDecoder (at path value) valDecoder fallback) decoder token
        else
            BadType("an object", token)
            |> Error
>>>>>>> 7840ec14
<|MERGE_RESOLUTION|>--- conflicted
+++ resolved
@@ -573,8 +573,12 @@
 
 
 let optionalAt path valDecoder fallback decoder =
-<<<<<<< HEAD
-    custom (optionalDecoder (at path value) valDecoder fallback) decoder
+    fun (token : JToken) ->
+        if token.Type = JTokenType.Object then
+            custom (optionalDecoder (at path value) valDecoder fallback) decoder token
+        else
+            BadType("an object", token)
+            |> Error
 
 //////////////////
 // Reflection ///
@@ -777,12 +781,4 @@
         if defaultArg isCamelCase false then
             settings.ContractResolver <- new Serialization.CamelCasePropertyNamesContractResolver()
 
-        JsonConvert.DeserializeObject(json, t, settings)
-=======
-    fun (token : JToken) ->
-        if token.Type = JTokenType.Object then
-            custom (optionalDecoder (at path value) valDecoder fallback) decoder token
-        else
-            BadType("an object", token)
-            |> Error
->>>>>>> 7840ec14
+        JsonConvert.DeserializeObject(json, t, settings)